# Testing
<<<<<<< HEAD
pytest==8.4.2
pytest-cov==6.0.0
=======
pytest==8.3.4
pytest-cov==7.0.0
>>>>>>> 0f1db889

# Code Quality
flake8==7.1.1
black==24.10.0
isort==5.13.2

# Security
safety==3.2.11
bandit==1.8.0

# Linting
yamllint==1.37.1
pylint==3.3.2

# Dependency Analysis
pipdeptree==2.23.4<|MERGE_RESOLUTION|>--- conflicted
+++ resolved
@@ -1,11 +1,6 @@
 # Testing
-<<<<<<< HEAD
 pytest==8.4.2
-pytest-cov==6.0.0
-=======
-pytest==8.3.4
 pytest-cov==7.0.0
->>>>>>> 0f1db889
 
 # Code Quality
 flake8==7.1.1
